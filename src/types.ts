export type Hex = `0x${string}`

export type P256Credential = {
  id: string
  publicKey: Hex
  raw: PublicKeyCredential
}

export type PublicKey = {
  prefix?: number | undefined
  x: bigint
  y: bigint
}

export type WebAuthnData = {
  authenticatorData: Hex
  challengeIndex: number
  clientDataJSON: string
  typeIndex: number
  userVerificationRequired: boolean
}

export type Signature = {
  r: bigint
  s: bigint
}

////////////////////////////////////////////////////////////////////////
// Utilities
////////////////////////////////////////////////////////////////////////

export type Prettify<T> = {
  [K in keyof T]: T[K]
} & {}

export type OneOf<
  union extends object,
  fallback extends object | undefined = undefined,
  ///
  keys extends KeyofUnion<union> = KeyofUnion<union>,
> = union extends infer Item
  ? Prettify<
      Item & {
        [_K in Exclude<keys, keyof Item>]?: fallback extends object
          ? // @ts-ignore
            fallback[_K]
          : undefined
      }
    >
  : never
type KeyofUnion<type> = type extends type ? keyof type : never

////////////////////////////////////////////////////////////////////////
// Web Authentication API
////////////////////////////////////////////////////////////////////////

type AttestationConveyancePreference =
  | 'direct'
  | 'enterprise'
  | 'indirect'
  | 'none'
type AuthenticatorAttachment = 'cross-platform' | 'platform'
type AuthenticatorTransport = 'ble' | 'hybrid' | 'internal' | 'nfc' | 'usb'
type COSEAlgorithmIdentifier = number
type CredentialMediationRequirement =
  | 'conditional'
  | 'optional'
  | 'required'
  | 'silent'
type PublicKeyCredentialType = 'public-key'
type ResidentKeyRequirement = 'discouraged' | 'preferred' | 'required'
type UserVerificationRequirement = 'discouraged' | 'preferred' | 'required'
type LargeBlobSupport = {
  support: 'required' | 'preferred';
};
type BufferSource = ArrayBufferView | ArrayBuffer
type PrfExtension = {
  prf: {
    eval: {
      first: Uint8Array;
    };
  };
};
interface AuthenticationExtensionsClientInputs {
  appid?: string
  credProps?: boolean
  hmacCreateSecret?: boolean
  minPinLength?: boolean
<<<<<<< HEAD
  prf?: PrfExtension
=======
  largeBlob?: LargeBlobSupport
>>>>>>> 70f14b62
}

interface AuthenticatorSelectionCriteria {
  authenticatorAttachment?: AuthenticatorAttachment
  requireResidentKey?: boolean
  residentKey?: ResidentKeyRequirement
  userVerification?: UserVerificationRequirement
}

export interface Credential {
  readonly id: string
  readonly type: string
}

export interface CredentialCreationOptions {
  publicKey?: PublicKeyCredentialCreationOptions
  signal?: AbortSignal
}

export interface CredentialRequestOptions {
  mediation?: CredentialMediationRequirement
  publicKey?: PublicKeyCredentialRequestOptions
  signal?: AbortSignal
}

export interface PublicKeyCredential extends Credential {
  readonly authenticatorAttachment: string | null
  readonly rawId: ArrayBuffer
  readonly response: AuthenticatorResponse
  getClientExtensionResults(): AuthenticationExtensionsClientOutputs
}

export interface PublicKeyCredentialCreationOptions {
  attestation?: AttestationConveyancePreference
  authenticatorSelection?: AuthenticatorSelectionCriteria
  challenge: BufferSource
  excludeCredentials?: PublicKeyCredentialDescriptor[]
  extensions?: AuthenticationExtensionsClientInputs
  pubKeyCredParams: PublicKeyCredentialParameters[]
  rp: PublicKeyCredentialRpEntity
  timeout?: number
  user: PublicKeyCredentialUserEntity
}

interface PublicKeyCredentialDescriptor {
  id: BufferSource
  transports?: AuthenticatorTransport[]
  type: PublicKeyCredentialType
}

interface PublicKeyCredentialEntity {
  name: string
}

interface PublicKeyCredentialParameters {
  alg: COSEAlgorithmIdentifier
  type: PublicKeyCredentialType
}

interface PublicKeyCredentialRequestOptions {
  allowCredentials?: PublicKeyCredentialDescriptor[]
  challenge: BufferSource
  extensions?: AuthenticationExtensionsClientInputs
  rpId?: string
  timeout?: number
  userVerification?: UserVerificationRequirement
}

interface PublicKeyCredentialRpEntity extends PublicKeyCredentialEntity {
  id?: string
}

interface PublicKeyCredentialUserEntity extends PublicKeyCredentialEntity {
  displayName: string
  id: BufferSource
}<|MERGE_RESOLUTION|>--- conflicted
+++ resolved
@@ -86,11 +86,8 @@
   credProps?: boolean
   hmacCreateSecret?: boolean
   minPinLength?: boolean
-<<<<<<< HEAD
   prf?: PrfExtension
-=======
   largeBlob?: LargeBlobSupport
->>>>>>> 70f14b62
 }
 
 interface AuthenticatorSelectionCriteria {
